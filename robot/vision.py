import io
import time
import threading
import picamera

import functools
import os
import threading
from collections import namedtuple

from PIL import Image
import numpy
import cv2
import pykoki
from pykoki import CameraParams, Point2Df, Point2Di
import picamera.array  # Required, see <https://picamera.readthedocs.io/en/latest/api_array.html>

picamera_focal_lengths = {  # fx, fy tuples
    (1920, 1440): (1393, 1395),
    (1920, 1088): (2431, 2431),
    (1296, 976): (955, 955),
    (1296, 736): (962, 962),
    (640, 480): (463, 463),
}

pi_cam_resolution = (1296, 730)
focal_length = (962, 962)

# Colours are in the format BGR
PURPLE = (255,0,215) #Purple
ORANGE = (0,128,255) #Orange
YELLOW = (0,255,255) #Yellow
GREEN = (0,255,0) #Green
RED = (0,0,255) #Red
BLUE = (255,0,0) #Blue
WHITE = (255, 255, 255) #White

BOUNDING_BOX_THICKNESS = 2

MARKER_ARENA, MARKER_TOKEN, MARKER_BUCKET_SIDE, MARKER_BUCKET_END = 'arena', 'token', 'bucket-side', 'bucket-end'
TOKEN_NONE, TOKEN_ORE, TOKEN_FOOLS_GOLD, TOKEN_GOLD = 'none', 'ore', 'fools-gold', 'gold'

marker_offsets = {
    MARKER_ARENA: 0,
    MARKER_BUCKET_END: 76,
}

# The numbers here (e.g. `0.25`) are in metres -- the 10/12 is a scaling factor
# so that libkoki gets the size of the 10x10 black/white portion (not including
# the white border), but so that humans can measure sizes including the border.
marker_sizes = {
    MARKER_ARENA: 0.25 * (10.0 / 12),
    MARKER_TOKEN: 0.1 * (10.0 / 12),
    MARKER_BUCKET_SIDE: 0.1 * (10.0 / 12),
    MARKER_BUCKET_END: 0.1 * (10.0 / 12),
}

<<<<<<< HEAD
FrameResult = namedtuple("FrameResult", "time frame result")
MarkerInfo = namedtuple("MarkerInfo", "code marker_type token_type offset size bounding_box_colour")
=======
MarkerInfo = namedtuple("MarkerInfo", "code marker_type offset size bounding_box_colour")
>>>>>>> 6f3cc00d
ImageCoord = namedtuple("ImageCoord", "x y")
WorldCoord = namedtuple("WorldCoord", "x y z")
PolarCoord = namedtuple("PolarCoord", "length rot_x rot_y")
Orientation = namedtuple("Orientation", "rot_x rot_y rot_z")
Point = namedtuple("Point", "image world polar")

# Number of markers per group
marker_group_counts = {
    "dev": [(MARKER_ARENA, 24),
            (MARKER_TOKEN, 40),
            (MARKER_BUCKET_END, 4),
            ],
    "comp": [(MARKER_ARENA, 24),
            (MARKER_BUCKET_END, 4)
            ],
}


def create_marker_lut(counts, zone):  # def create_marker_lut(offset, counts, zone):
    lut = {}
    bounding_box_colour = GREEN
    for marker_type, num_markers in counts:
        for n in range(0, num_markers):
            token_type = TOKEN_NONE
<<<<<<< HEAD
            if marker_type == MARKER_TOKEN:
                if n < 10:
                    token_type = TOKEN_ORE
                else:
                    token_n = n - 10
                    if int(token_n / 3) == zone:
                        token_type = TOKEN_GOLD
                    else:
                        token_type = TOKEN_FOOLS_GOLD
=======
            if marker_type == MARKER_BUCKET_END:
                bounding_box_colour = GREEN
            elif marker_type == MARKER_TOKEN:
                bounding_box_colour = RED
            else:  # MARKER_ARENA
                bounding_box_colour = BLUE
>>>>>>> 6f3cc00d

            code = marker_offsets[marker_type] + n
            m = MarkerInfo(code=code,
                           marker_type=marker_type,
                           offset=n,
                           size=marker_sizes[marker_type],
                           bounding_box_colour=bounding_box_colour)
            lut[code] = m
    return lut


# 0: arena
# ...
# 23: arena
# [24-31 undefined]
# 32: token
# ...
# 71: token
# 72: bucket side
# ...
# 75: bucket side
# 76: bucket end
# ...
# 79: bucket end


marker_luts = {
    "dev": {
        "A": [
            create_marker_lut(marker_group_counts["dev"], 0),
            create_marker_lut(marker_group_counts["dev"], 1),
            create_marker_lut(marker_group_counts["dev"], 2),
            create_marker_lut(marker_group_counts["dev"], 3)
        ],
        "B": [
            create_marker_lut(marker_group_counts["dev"], 0),
            create_marker_lut(marker_group_counts["dev"], 1),
            create_marker_lut(marker_group_counts["dev"], 2),
            create_marker_lut(marker_group_counts["dev"], 3)
        ]
    },
    "comp": {
        "A": [
            create_marker_lut(marker_group_counts["comp"], 0),
            create_marker_lut(marker_group_counts["comp"], 1),
            create_marker_lut(marker_group_counts["comp"], 2),
            create_marker_lut(marker_group_counts["comp"], 3)
        ],
        "B": [
            create_marker_lut(marker_group_counts["comp"], 0),
            create_marker_lut(marker_group_counts["comp"], 1),
            create_marker_lut(marker_group_counts["comp"], 2),
            create_marker_lut(marker_group_counts["comp"], 3)
        ]
    }
}

MarkerBase = namedtuple("Marker", "info timestamp res vertices centre orientation")


class Marker(MarkerBase):
    # noinspection PyUnusedLocal,PyMissingConstructor
    def __init__(self, *a, **kwd):
        # Aliases
        self.dist = self.centre.polar.length
        self.rot_y = self.centre.polar.rot_y
        
class Timer(object):
    def __enter__(self):
        self.start = time.time()

    def __exit__(self, t, v, tb):
        self.time = time.time() - self.start
        return False

mode = "dev"
arena = "A"
zone=0

class FrameProcessor(threading.Thread):
    """
    Turns a frame into a numpy array -> cv::mat -> iplimage passes it to
    koki then tries to store the result its owner.
    
    Each instance of this class runs in a seperate thread and is controled
    by the StreamAnalyzer class.
    """
    def __init__(self, owner, lib=None, preprocessing=None):
        super(FrameProcessor, self).__init__()
        
        self.stream = io.BytesIO()
        self.owner = owner
        self.preprocessing = preprocessing
        
        self.fast_capture = True
        
        #create events that let us control this processor
        self.new_image_event = threading.Event()
        self._stop_event = threading.Event()
        
        if lib is None:
            self.koki = pykoki.PyKoki()
        else:
            self.koki = pykoki.PyKoki(lib)       
        
        self.start()

    def stop(self):
        self._stop_event.set()

    def stopped(self):
        return self._stop_event.is_set()

    @staticmethod
    def _width_from_code(lut, code):
        if code not in lut:
            return 0.1

    def run(self):
        """
        The main loop for the processor, waits to be told a frame has been
        writen to the buffer using the new_image_event. Then it takes the
        frame applying different processing techniques. As we are multithreaded
        waiting on a long IO event does not cost us much in fps only latency.
        
        Once we have the frame, we convert into a form koki can use call
        koki and update the last_analyzed_frame parameter in the controlling
        class.
        
        Then the thread is returned to the pool to await another frame
        """
        while not self._stop_event.is_set():
            if self.new_image_event.wait(1):
                try:
                    start_work_time = time.time()
                    
                    self.stream.seek(0)
                    
                    if self.preprocessing == None:
                        data = numpy.fromstring(self.stream.getvalue(), dtype=numpy.uint8)
                        image = cv2.imdecode(data, cv2.CV_LOAD_IMAGE_GRAYSCALE)
                        colour_image = cv2.imdecode(data, cv2.CV_LOAD_IMAGE_COLOR)
                    
                    elif self.preprocessing == "video-denoise":
                        colour_image = Image.open(self.stream)
                        image = cv2.cvtColor(numpy.array(colour_image), cv2.COLOR_RGB2GRAY)
                        
                    elif self.preprocessing == "picture-denoise":
                        with self.owner.lock:
                            with picamera.array.PiRGBArray(self.owner.camera) as stream:
                                self.owner.camera.capture(stream, format="bgr", use_video_port=self.fast_capture)
                                colour_image = stream.array
                                image = cv2.cvtColor(colour_image, cv2.COLOR_BGR2GRAY)
                    # See: https://picamera.readthedocs.io/en/release-1.13/recipes2.html#rapid-capture-and-processing
                                            
                    # Create an IplImage header for the image.
                    # (width, height), depth, num_channels
                    ipl_image = cv2.cv.CreateImageHeader((image.shape[1], image.shape[0]), cv2.cv.IPL_DEPTH_8U, 1)
                    # Put the actual image data in the IplImage.
                    # The third argument is the row length ("step").
                    # Note that pykoki will automatically free `ipl_image` after the markers are obtained from it.
                    cv2.cv.SetData(ipl_image, image.tobytes(), image.dtype.itemsize * image.shape[1])
                    # Make sure the image data is actually in the IplImage. Don't touch this line!
                    ipl_image.tostring()

                    params = CameraParams(Point2Df(pi_cam_resolution[0] / 2,
                                        pi_cam_resolution[1] / 2),
                                Point2Df(*focal_length),
                                Point2Di(*pi_cam_resolution))
                                
                    markers = self.koki.find_markers_fp(ipl_image,
                                    functools.partial(self._width_from_code, marker_luts[mode][arena]),
                                    params)
                                                        
                    # Lock the thread so that the parent varible doesn't change under our feet
                    # Not sure if this is needed but it doesn't cost us much
                    with self.owner.lock:
                        if self.owner.last_analyzed_frame.time < time.time():
                            self.owner.last_analyzed_frame = FrameResult(
                                time = time.time(),
                                frame = colour_image,
                                result = markers)
                            self.owner.owner.new_analysis_for_user.set()
                                    
                finally:
                    self.stream.seek(0)
                    self.stream.truncate()
                    self.new_image_event.clear()
                    with self.owner.lock:
                        self.owner.pool.append(self)
                        
        #We have been asked to stop and so we will exit here
        self.stopped()
        
class PreprocessingSetter(object):
    """
    Alows setting/getting of all the threads preprocessing modes from a
    signle parameter of the StreamAnalyzer class 
    """
    def __init__(self, stream_analyzer):
        self.stream_analyzer = stream_analyzer
    
    def __setitem__(self, value):
        if value not in [None, "video-denoise", "picture-denoise"]:
            raise ValueError("Invalid Preprossing mode {}".format(value))
        
        with self.stream_analyzer.lock:
            for processor in self.stream_analyzer.pool:
                processor.preprocessing = value
                
    def __getitem__(self, value):
        result = []
        
        with self.stream_analyzer.lock:
            for processor in self.stream_analyzer.pool:
                result.append(processor.preprocessing)
        
        return result

        
class StreamAnalyzer(object):
    """
    Schedules threads with frames comming in from a stream storing the
    most recent analysis.
    """
    def __init__(self, owner, camera, libkoki_path, thread_count):
        self.camera = camera
        self.owner = owner
                    
        # Construct a pool of frame processors
        self.lock = threading.Lock()            
        self.pool = [FrameProcessor(self, libkoki_path) for i in range(thread_count)]
            
        self.processor = None
        self.thread_count = thread_count
        
        # fake the time of the last analyzed frame as the time the 
        # program started.
        self.last_analyzed_frame = FrameResult(
                            time = time.time(),
                            frame = None,
                            result = None)

        
    def write(self, buf):
        """
        When a frame is writen from the camera we set the current processor
        going, and attempt to get a new one from the pool however the pool maybe
        empty in which case we have to skip the frame. 
        
        We then start writing the buffer to the next processor, which we
        know has finished when the next frame comes in
        """
        if buf.startswith(b'\xff\xd8'):
            if self.processor:
                self.processor.new_image_event.set()
                
            with self.lock:
                if self.pool:
                    self.processor = self.pool.pop()
                else: 
                    #No avalible processor
                    self.processor = None
        
        #Pass the buffer to current processor 
        if self.processor:
            self.processor.stream.write(buf)

    def return_processor_to_pool(self):
        """
        Returns the processor to the pool
        """
        if self.processor:
            with self.lock:
                self.pool.append(self.processor)
                self.processor = None
        

    def flush(self):
        """
        This method is called by the camera when it stops recording
        so we add the current processor back to the pool
        """
        self.return_processor_to_pool()
        

                    
    def shutdown(self):
        """
        Stops and returns threads to the pool. Joining them as we go.
        """        
        self.return_processor_to_pool()
        
        running_threads = self.thread_count
        
        while running_threads:
            with self.lock:
                try:
                    proc = self.pool.pop()
                    print "popped thread: ", proc
                    proc.stop()
                    proc.join()
                    running_threads -= 1
                except IndexError:
                    time.sleep(0.1)


class VisionController(object):
    """
    The controller class for vision. Contains an instance of the 
    StreamAnalyzer class (the scheduler for threads) and camera classes.
    It's purpose is to set everything up for the StreamAnalyzer class and
    to feed it frames from the camera's
    
    This probally could be merged with the ProcessOuput class by using self
    as the writeable object. Not sure if that is more or less readable.
    """
    def __init__(self, res, thread_count):
        
        # Find libkoki.so:
        libpath = "/home/pi/libkoki/lib"
        if "LD_LIBRARY_PATH" in os.environ:
            for d in os.environ["LD_LIBRARY_PATH"].split(":"):
                l = glob.glob("%s/libkoki.so*" % os.path.abspath(d))
                if len(l):
                    libpath = os.path.abspath(d)
                    break
        
        self.camera = picamera.PiCamera(resolution=res)
        self.stream_analyzer = StreamAnalyzer(self, self.camera, libpath, thread_count)
        
        self.preprocessing = PreprocessingSetter(self.stream_analyzer)
        
        self.new_analysis_for_user = threading.Event() 
        self.new_analysis_for_user.clear()
        
        self.done = False
        
        try:
            self.analyze_thread = threading.Thread(target=self.record_to_analyzer)
            self.analyze_thread.start()
        except:
            print "Error: Failed starting analyzer"

        
    def record_to_analyzer(self):
        self.camera.start_recording(self.stream_analyzer, format='mjpeg')
        while not self.done:
            self.camera.wait_recording(1)
        
            
    def see(self,
            save=True,
            stats=None,
            bounding_box_enable=True,
            zone=0,
            mode="dev",
            arena="A"):
        """
        The function which interacts with the user to return the markers
        which the robot last saw in a useful form to the user
        Parameters: 
        save  - BOOL Weather the robot should save a copy of what it saw to /tmp
        stats - DICT Passing an empty dictionary {} will be filled during
                     the call with times for each step of the pipeline
        zone  - INT  What zone the robot will for the LUTs
        bounding_box_enable - allows or prevents bounding boxes from being drawn
        
        """
        timer = Timer()
        times = {}
        
        res = pi_cam_resolution #Set the res until we have proper resolution switching   
        
        # If there is no analys is for the user then we wait 1/20s        
        with timer:
            while not self.new_analysis_for_user.wait(0.05):
                pass
                
            self.new_analysis_for_user.clear()
            markers = self.stream_analyzer.last_analyzed_frame.result
            acq_time = self.stream_analyzer.last_analyzed_frame.time
            colour_frame = self.stream_analyzer.last_analyzed_frame.frame
                        
        times["acq"] = timer.time

        # Post asignment 
        with timer:
            robocon_markers = []

            for m in markers:
                if m.code not in marker_luts[mode][arena][zone]:
                    print "WARNING: Libkoki detected marker not found in competition"
                    print "try using better lighting"
                    print "IGNORING MARKER", m
                    continue
        
                
                info = marker_luts[mode][arena][zone][int(m.code)]
                vertices = []
                
                for v in m.vertices:
                    #Append to the list
                    vertices.append(Point(image=ImageCoord(x=v.image.x,
                                                           y=v.image.y),
                                          world=WorldCoord(x=v.world.x,
                                                           y=v.world.y,
                                                           z=v.world.z),
                                          # libkoki does not yet provide these coords
                                          polar=PolarCoord(0, 0, 0)))

                num_quarter_turns = int(m.rotation_offset / 90)
                num_quarter_turns %= 4

                vertices = vertices[num_quarter_turns:] + vertices[:num_quarter_turns]

                centre = Point(image=ImageCoord(x=m.centre.image.x,
                                                y=m.centre.image.y),
                               world=WorldCoord(x=m.centre.world.x,
                                                y=m.centre.world.y,
                                                z=m.centre.world.z),
                               polar=PolarCoord(length=m.distance,
                                                rot_x=m.bearing.x,
                                                rot_y=m.bearing.y))

                orientation = Orientation(rot_x=m.rotation.x,
                                          rot_y=m.rotation.y,
                                          rot_z=m.rotation.z)

                marker = Marker(info=info,
                                timestamp=acq_time,
                                res=res,
                                vertices=vertices,
                                centre=centre,
                                orientation=orientation)
                robocon_markers.append(marker)
        
        times["post-processing"] = timer.time
        
        if bounding_box_enable:
            with timer:
                #Should this include the markers not found in the LUT?
                for m in robocon_markers:
                    bounding_box_colour = m.info.bounding_box_colour
                    #get the image cords of the diganoally oposite vertecies
                    vertex1 = (int(m.vertices[0].image.x), int(m.vertices[0].image.y))
                    vertex3 = (int(m.vertices[2].image.x), int(m.vertices[2].image.y))
                    cv2.rectangle(colour_frame, vertex1, vertex3, bounding_box_colour, BOUNDING_BOX_THICKNESS)
            times["bounding_box"] = timer.time
    
        
        if save:
            with timer:
                cv2.imwrite("/tmp/colimage.jpg", colour_frame)

            times["save"] = timer.time
        
        if stats:
            stats = times
        
        return robocon_markers

            
    def tidyUp(self):    
        self.done = True
        self.stream_analyzer.shutdown()
        self.analyze_thread.join()
        self.camera.stop_recording()
        
            
    def __del__(self):
        self.tidyUp()
        <|MERGE_RESOLUTION|>--- conflicted
+++ resolved
@@ -55,12 +55,9 @@
     MARKER_BUCKET_END: 0.1 * (10.0 / 12),
 }
 
-<<<<<<< HEAD
 FrameResult = namedtuple("FrameResult", "time frame result")
-MarkerInfo = namedtuple("MarkerInfo", "code marker_type token_type offset size bounding_box_colour")
-=======
 MarkerInfo = namedtuple("MarkerInfo", "code marker_type offset size bounding_box_colour")
->>>>>>> 6f3cc00d
+
 ImageCoord = namedtuple("ImageCoord", "x y")
 WorldCoord = namedtuple("WorldCoord", "x y z")
 PolarCoord = namedtuple("PolarCoord", "length rot_x rot_y")
@@ -85,24 +82,13 @@
     for marker_type, num_markers in counts:
         for n in range(0, num_markers):
             token_type = TOKEN_NONE
-<<<<<<< HEAD
-            if marker_type == MARKER_TOKEN:
-                if n < 10:
-                    token_type = TOKEN_ORE
-                else:
-                    token_n = n - 10
-                    if int(token_n / 3) == zone:
-                        token_type = TOKEN_GOLD
-                    else:
-                        token_type = TOKEN_FOOLS_GOLD
-=======
             if marker_type == MARKER_BUCKET_END:
                 bounding_box_colour = GREEN
             elif marker_type == MARKER_TOKEN:
                 bounding_box_colour = RED
             else:  # MARKER_ARENA
                 bounding_box_colour = BLUE
->>>>>>> 6f3cc00d
+
 
             code = marker_offsets[marker_type] + n
             m = MarkerInfo(code=code,
