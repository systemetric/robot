"""TODO
    When implementing USB camera preview saving bounding box/threading issues and
    deadlocks will likely be encountered. 
"""

import functools
import os
import threading
import io
import time
import Queue
from collections import namedtuple

import cv2
import picamera
import picamera.array  # Required, see <https://picamera.readthedocs.io/en/latest/api_array.html>
import pykoki
# noinspection PyUnresolvedReferences
from pykoki import CameraParams, Point2Df, Point2Di


picamera_focal_lengths = {  # fx, fy tuples
    (1920, 1440): (1393, 1395),
    (1920, 1088): (2431, 2431),
    (1296, 976): (955, 955),
    (1296, 736): (962, 962),
    (640, 480): (463, 463),
}

#For now we are assuming that the USB camera is exactly like the Pi Cam
usbcamera_focal_lengths = {
    (1920, 1440): (1393, 1395),
    (1920, 1088): (2431, 2431),
    (1296, 976): (955, 955),
    (1296, 736): (962, 962),
    (640, 480): (463, 463),
}

# Source: <https://elinux.org/Rpi_Camera_Module#Technical_Parameters_.28v.2_board.29>
FOCAL_LENGTH_MM = 4.0
SENSOR_WIDTH_MM = 3.674
SENSOR_HEIGHT_MM = 2.760

# Estimate focal lengths for resolutions we don't have a focal length for.
# These aren't particularly accurate; the estimate for 1920x1080 caused a
# length of 50 cm to be reported as 60 cm.
# We should proablly document to only use the resolutions that we actually have the focal lengths for
# <http://answers.opencv.org/question/17076/conversion-focal-distance-from-mm-to-pixels/?answer=17180#post-id-17180>
for res in picamera_focal_lengths:
    if picamera_focal_lengths[res] is None:
        # focal length in px = (focal length in mm / sensor width in mm) * image width in px
        focal_length_px_x = (FOCAL_LENGTH_MM / SENSOR_WIDTH_MM) * res[0]
        focal_length_px_y = (FOCAL_LENGTH_MM / SENSOR_HEIGHT_MM) * res[1]
        picamera_focal_lengths[res] = (focal_length_px_x, focal_length_px_y)

#Lets not bother doing this for USB camera's if we don't support it they can't use it

# Colours are in the format BGR
PURPLE = (255,0,215) #Purple
ORANGE = (0,128,255) #Orange
YELLOW = (0,255,255) #Yellow
GREEN = (0,255,0) #Green
RED = (0,0,255) #Red
BLUE = (255,0,0) #Blue
WHITE = (255, 255, 255) #White

#Image post processing
BOUNDING_BOX_THICKNESS = 2

MarkerInfo = namedtuple("MarkerInfo", "code marker_type offset size bounding_box_colour")
ImageCoord = namedtuple("ImageCoord", "x y")
WorldCoord = namedtuple("WorldCoord", "x y z")
PolarCoord = namedtuple("PolarCoord", "length rot_x rot_y")
Orientation = namedtuple("Orientation", "rot_x rot_y rot_z")
Point = namedtuple("Point", "image world polar")

MarkerBase = namedtuple("Marker", "info timestamp res vertices centre orientation")

"""
NOTE Key constants:
    MARKER_: Marker Data Types
    MARKER_TYPE_: Marker Types
    MODE_: Round Mode Types
"""
MARKER_TYPE, MARKER_OFFSET, MARKER_COUNT, MARKER_SIZE, MARKER_COLOUR = 'type', 'offset', 'count', 'size', 'colour' 
MARKER_TYPE_ARENA, MARKER_TYPE_TOKEN, MARKER_TYPE_BUCKET_SIDE, MARKER_TYPE_BUCKET_END = 'arena', 'token', 'bucket-side', 'bucket-end'
MODE_DEV, MODE_COMP = 'dev', 'comp'

"""
NOTE Data about each marker
    MARKER_TYPE: Name of marker type
    MARKER_OFFSET: Offset
    MARKER_COUNT: Number of markers of type that exist
    MARKER_SIZE: Real life size of marker
        # The numbers here (e.g. `0.25`) are in metres -- the 10/12 is a scaling factor
        # so that libkoki gets the size of the 10x10 black/white portion (not including
        # the white border), but so that humans can measure sizes including the border.
    MARKER_COLOUR: Bounding box colour
"""
marker_data = {
    MARKER_TYPE_ARENA: { 
        MARKER_TYPE: MARKER_TYPE_ARENA,
        MARKER_OFFSET: 0,
        MARKER_COUNT: {
            MODE_DEV: 24,
            MODE_COMP: 4
        },
        MARKER_SIZE: 0.25 * (10.0 / 12),
        MARKER_COLOUR: RED
    },
    MARKER_TYPE_TOKEN: {
        MARKER_TYPE: MARKER_TYPE_TOKEN,
        MARKER_OFFSET: 32,
        MARKER_COUNT: {
            MODE_DEV: 40,
            MODE_COMP: 0
        },
        MARKER_SIZE: 0.1 * (10.0 / 12),
        MARKER_COLOUR: YELLOW
    },
    MARKER_TYPE_BUCKET_SIDE: {
        MARKER_TYPE: MARKER_TYPE_BUCKET_SIDE,
        MARKER_OFFSET: 72,
        MARKER_COUNT: {
            MODE_DEV: 4,
            MODE_COMP: 0
        },
        MARKER_SIZE: 0.1 * (10.0 / 12),
        MARKER_COLOUR: ORANGE
    },
    MARKER_TYPE_BUCKET_END: {
        MARKER_TYPE: MARKER_TYPE_BUCKET_END,
        MARKER_OFFSET: 76,
        MARKER_COUNT: {
            MODE_DEV: 4,
            MODE_COMP: 2
        },
        MARKER_SIZE: 0.1 * (10.0 / 12),
        MARKER_COLOUR: GREEN
    }
}

<<<<<<< HEAD
    for marker_type, num_markers in counts:
        for n in range(0, num_markers):
            token_type = TOKEN_NONE
            if marker_type == MARKER_BUCKET_END:
                bounding_box_colour = GREEN
            elif marker_type == MARKER_TOKEN:
                bounding_box_colour = RED
            elif marker_type == MARKER_ARENA:
                bounding_box_colour = BLUE
            else:
                print "WARNING: Creating a no-existant marker LUT. This should never happen!!"
            
            # code = marker_offsets[marker_type] + n
            m = MarkerInfo(code=counts[1],
                           marker_type=marker_type,
=======
def create_marker_lut(mode):
    """
    Create a look up table based on the the arena mode
    """
    lut = {}
    print(marker_data)
    for name, marker in marker_data.iteritems():
        print(marker)
        for n in range(0, marker[MARKER_COUNT][mode]):
            code = marker[MARKER_OFFSET] + n
            m = MarkerInfo(code=code,
                           marker_type=marker[MARKER_TYPE],
>>>>>>> 024e1d1d
                           offset=n,
                           size=marker[MARKER_SIZE],
                           bounding_box_colour=marker[MARKER_COLOUR])
            lut[code] = m

    return lut

'Generated look up tables'
marker_luts = {
    MODE_DEV: create_marker_lut(MODE_DEV),
    MODE_COMP: create_marker_lut(MODE_COMP)
}


class Marker(MarkerBase):
    # noinspection PyUnusedLocal,PyMissingConstructor
    def __init__(self, *a, **kwd):
        # Aliases
        self.dist = self.centre.polar.length
        self.rot_y = self.centre.polar.rot_y


class Timer(object):
    def __enter__(self):
        self.start = time.time()

    def __exit__(self, t, v, tb):
        self.time = time.time() - self.start
        return False
        

class PostProcessor(threading.Thread):
    def __init__(self,
                    owner,
                    bounding_box_enable=True,
                    bounding_box_thickness=2):

        super(PostProcessor, self).__init__()

        self.owner = owner
        self.bounding_box_enable = bounding_box_enable
        self.bounding_box_thickness = bounding_box_thickness
        
        self.terminated = False

        self.start()

    def stop(self):
        self._stop_event.set()

    def stopped(self):
        return self._stop_event.is_set()

    def run(self):
        # This method runs in a separate thread
        print "post processing called"
        while not self.terminated:
            # Get a buffer from the owner's outgoing queue
            try:
                print "======== size of frames_to_postprocess", self.owner.frames_to_postprocess.qsize()
                frame, markers, bounding_box_enable = self.owner.frames_to_postprocess.get(timeout=1)
            except Queue.Empty:
                print "Nothing in queue"
            else:
                print "2"
                if bounding_box_enable:
                    #Should this include the markers not found in the LUT?
                    print "3"
                    print markers
                    for m in markers:
                        bounding_box_colour = m.info.bounding_box_colour
                        #get the image cords of the diganoally oposite vertecies
                        vertex1 = (int(m.vertices[0].image.x),
                                    int(m.vertices[0].image.y))
                        vertex3 = (int(m.vertices[2].image.x),
                                    int(m.vertices[2].image.y))
                        cv2.rectangle(frame,
                                        vertex1,
                                        vertex3,
                                        bounding_box_colour,
                                        self.bounding_box_thickness)
                #End if bounding_box_enable
                
                cv2.imwrite("/tmp/colimage.jpg", frame)


# noinspection PyShadowingNames
class Vision(object):
    def __init__(self, camera_device, lib=None, res=(1296, 736), queue_size=2):
        if lib is not None:
            self.koki = pykoki.PyKoki(lib)
        else:
            self.koki = pykoki.PyKoki()

        self._camera_device = camera_device

        if camera_device is not None:
            self.camera = self.koki.open_camera(self._camera_device)
        else:
            self.camera = picamera.PiCamera(resolution=res)
            
        # Construct a pool of image processors
        self.frames_to_postprocess = Queue.Queue(queue_size)
        self.processor = PostProcessor(self)

        if not isinstance(self.camera, picamera.PiCamera):
            # Lock for the use of the vision
            self.lock = threading.Lock()
            self.lock.acquire()
            self._res = None
            self._buffers = None
            self._streaming = False
            self._set_res(res)
            self._start_camera_stream()
            self.lock.release()

    def __del__(self):
        if not isinstance(self.camera, picamera.PiCamera):
            self._stop_camera_stream()

    def _set_res(self, res):
        """Set the resolution of the camera if different to what we were"""

        if isinstance(self.camera, picamera.PiCamera):
            if res == self.camera.resolution:
                # Resolution already the requested one
                return

            try:
                self.camera.resolution = res
            except Exception as e:
                raise ValueError("Setting camera resolution failed with {}".format(type(e)))

            actual = self.camera.resolution
            if res != actual:
                raise ValueError("Unsupported image resolution {0} (got: {1})".format(res, actual))
        else:
            if res == self._res:
                # Resolution already the requested one
                return

            was_streaming = self._streaming
            if was_streaming:
                self._stop_camera_stream()

            del self.camera
            self.camera = self.koki.open_camera(self._camera_device)
            self.camera.format = self.koki.v4l_create_YUYV_format(*res)

            fmt = self.camera.format.fmt
            width = fmt.pix.width
            height = fmt.pix.height
            actual = (width, height)
            
            if was_streaming:
                self._start_camera_stream() 

        if res != actual:
            raise ValueError("Unsupported image resolution {0} (got: {1})".format(res, actual))

        self._res = actual
        

    def _start_camera_stream(self):
        assert not isinstance(self.camera, picamera.PiCamera)
        self.camera.prepare_buffers(1)
        self.camera.start_stream()
        self._streaming = True

    def _stop_camera_stream(self):
        assert not isinstance(self.camera, picamera.PiCamera)
        self.camera.stop_stream()
        self._streaming = False

    @staticmethod
    def _width_from_code(lut, code):
        if code not in lut:
            # We really want to ignore these...
            print "WARNING: detected code: ", code, " not in marker LUT assuming marker size of 0.1m"
            return marker_data[MARKER_TYPE_ARENA][MARKER_SIZE]

        return lut[code].size

    def see(self,
            mode,
            arena,
            res=None,
            stats=False,
            save=True,
            fast_capture=True,
            zone=0,
            bounding_box_enable=True):

        #Robocon has one arena and an identical practice. We do not need to make things more complicated with two. 
        mode = "comp"                
        arena = "A"

        if isinstance(self.camera, picamera.PiCamera):
            if res is not None and res not in picamera_focal_lengths:
                raise ValueError("Invalid resolution: {}".format(res))
        else:
            if res is not None and res not in usbcamera_focal_lengths:
                raise ValueError("Invalid resolution: {}".format(res))
            self.lock.acquire()
        
        if res is not None:
            self._set_res(res)

        acq_time = time.time()

        timer = Timer()
        times = {}

        with timer:
            if isinstance(self.camera, picamera.PiCamera):
                with picamera.array.PiRGBArray(self.camera) as stream:
                    self.camera.capture(stream, format="bgr", use_video_port=fast_capture)
                    colour_image = stream.array
                    image = cv2.cvtColor(colour_image, cv2.COLOR_BGR2GRAY)
            else:
                frame = self.camera.get_frame()

        times["cam"] = timer.time

        with timer:
            if isinstance(self.camera, picamera.PiCamera):
                if os.path.exists('/media/RobotUSB/collect_images.txt'):
                    filename = "/media/RobotUSB/" + str(int(acq_time)) + ".jpg"
                    cv2.imwrite(filename, image)
                # Create an IplImage header for the image.
                # (width, height), depth, num_channels
                ipl_image = cv2.cv.CreateImageHeader((image.shape[1], image.shape[0]), cv2.cv.IPL_DEPTH_8U, 1)
                # Put the actual image data in the IplImage.
                # The third argument is the row length ("step").
                # Note that pykoki will automatically free `ipl_image` after the markers are obtained from it.
                cv2.cv.SetData(ipl_image, image.tobytes(), image.dtype.itemsize * image.shape[1])
                # Make sure the image data is actually in the IplImage. Don't touch this line!
                ipl_image.tostring()
            else:
                ipl_image = self.koki.v4l_YUYV_frame_to_grayscale_image(frame, *self._res)
        times["manipulation"] = timer.time

        if not isinstance(self.camera, picamera.PiCamera):
            # Lock for the use of the vision
            self.lock = threading.Lock()

        if isinstance(self.camera, picamera.PiCamera):
            params = CameraParams(Point2Df(self.camera.resolution[0] / 2,
                                        self.camera.resolution[1] / 2),
                                Point2Df(*picamera_focal_lengths[self.camera.resolution]),
                                Point2Di(*self.camera.resolution))
        else:
            params = CameraParams(Point2Df(self._res[0] / 2,
                                           self._res[1] / 2),
                                  Point2Df(*usbcamera_focal_lengths[self._res]),
                                  Point2Di(*self._res))

        with timer:
            markers = self.koki.find_markers_fp(ipl_image,
                                                functools.partial(self._width_from_code, marker_luts[mode]),
                                                params)
        times["find_markers"] = timer.time

        robocon_markers = []

        usb_log = os.path.exists("/media/RobotUSB/log_markers.txt")

        if markers and usb_log:
            logfile = open("/media/RobotUSB/" + str(int(acq_time)) + ".txt", "w")

        for m in markers:
            if usb_log:
                # noinspection PyUnboundLocalVariable
                logfile.write("code: {}, distance: {}, rot_x: {}, rot_y: {}\n".format(
                    m.code, round(m.distance, 3), round(m.bearing.x, 3), round(m.bearing.y, 3)))
            if m.code not in marker_luts[mode][arena][zone]:
                # Ignore other sets of codes
                if usb_log:
                    logfile.write("(last marker not part of competition, ignoring)\n")
                continue

            info = marker_luts[mode][arena][zone][int(m.code)]

            vertices = []
            for v in m.vertices:
                #Append to the list
                vertices.append(Point(image=ImageCoord(x=v.image.x,
                                                       y=v.image.y),
                                      world=WorldCoord(x=v.world.x,
                                                       y=v.world.y,
                                                       z=v.world.z),
                                      # libkoki does not yet provide these coords
                                      polar=PolarCoord(0, 0, 0)))

            num_quarter_turns = int(m.rotation_offset / 90)
            num_quarter_turns %= 4

            vertices = vertices[num_quarter_turns:] + vertices[:num_quarter_turns]

            centre = Point(image=ImageCoord(x=m.centre.image.x,
                                            y=m.centre.image.y),
                           world=WorldCoord(x=m.centre.world.x,
                                            y=m.centre.world.y,
                                            z=m.centre.world.z),
                           polar=PolarCoord(length=m.distance,
                                            rot_x=m.bearing.x,
                                            rot_y=m.bearing.y))

            orientation = Orientation(rot_x=m.rotation.x,
                                      rot_y=m.rotation.y,
                                      rot_z=m.rotation.z)

            marker = Marker(info=info,
                            timestamp=acq_time,
                            res=res,
                            vertices=vertices,
                            centre=centre,
                            orientation=orientation)
            robocon_markers.append(marker)

        print "found markers attempting to perform post processing"
        if save and colour_image is not None:
            print "placing item in queue"
            try:
                self.frames_to_postprocess.put((colour_image,
                                                robocon_markers,
                                                bounding_box_enable),
                                                timeout=10)
            except Queue.Full:
                print "WARNING: Queue full not able to update preview image!"
            else:
                print "Placed item queue", self.frames_to_postprocess.qsize()

        if markers and usb_log:
            logfile.close()

        if not isinstance(self.camera, picamera.PiCamera):
            self.koki.image_free(ipl_image)

        if stats:
            return robocon_markers, times

        return robocon_markers<|MERGE_RESOLUTION|>--- conflicted
+++ resolved
@@ -140,36 +140,17 @@
     }
 }
 
-<<<<<<< HEAD
-    for marker_type, num_markers in counts:
-        for n in range(0, num_markers):
-            token_type = TOKEN_NONE
-            if marker_type == MARKER_BUCKET_END:
-                bounding_box_colour = GREEN
-            elif marker_type == MARKER_TOKEN:
-                bounding_box_colour = RED
-            elif marker_type == MARKER_ARENA:
-                bounding_box_colour = BLUE
-            else:
-                print "WARNING: Creating a no-existant marker LUT. This should never happen!!"
-            
-            # code = marker_offsets[marker_type] + n
-            m = MarkerInfo(code=counts[1],
-                           marker_type=marker_type,
-=======
+
 def create_marker_lut(mode):
     """
     Create a look up table based on the the arena mode
     """
     lut = {}
-    print(marker_data)
     for name, marker in marker_data.iteritems():
-        print(marker)
         for n in range(0, marker[MARKER_COUNT][mode]):
             code = marker[MARKER_OFFSET] + n
             m = MarkerInfo(code=code,
                            marker_type=marker[MARKER_TYPE],
->>>>>>> 024e1d1d
                            offset=n,
                            size=marker[MARKER_SIZE],
                            bounding_box_colour=marker[MARKER_COLOUR])
@@ -225,20 +206,14 @@
 
     def run(self):
         # This method runs in a separate thread
-        print "post processing called"
         while not self.terminated:
             # Get a buffer from the owner's outgoing queue
             try:
-                print "======== size of frames_to_postprocess", self.owner.frames_to_postprocess.qsize()
                 frame, markers, bounding_box_enable = self.owner.frames_to_postprocess.get(timeout=1)
             except Queue.Empty:
-                print "Nothing in queue"
             else:
-                print "2"
                 if bounding_box_enable:
                     #Should this include the markers not found in the LUT?
-                    print "3"
-                    print markers
                     for m in markers:
                         bounding_box_colour = m.info.bounding_box_colour
                         #get the image cords of the diganoally oposite vertecies
@@ -490,9 +465,7 @@
                             orientation=orientation)
             robocon_markers.append(marker)
 
-        print "found markers attempting to perform post processing"
         if save and colour_image is not None:
-            print "placing item in queue"
             try:
                 self.frames_to_postprocess.put((colour_image,
                                                 robocon_markers,
@@ -500,8 +473,6 @@
                                                 timeout=10)
             except Queue.Full:
                 print "WARNING: Queue full not able to update preview image!"
-            else:
-                print "Placed item queue", self.frames_to_postprocess.qsize()
 
         if markers and usb_log:
             logfile.close()
