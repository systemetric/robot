"""TODO
    When implementing USB camera preview saving bounding box/threading issues and
    deadlocks will likely be encountered. 
"""

import functools
import os
import threading
import io
import time
import Queue
from collections import namedtuple

import cv2
import picamera
import picamera.array  # Required, see <https://picamera.readthedocs.io/en/latest/api_array.html>
import pykoki
# noinspection PyUnresolvedReferences
from pykoki import CameraParams, Point2Df, Point2Di


picamera_focal_lengths = {  # fx, fy tuples
    (1920, 1440): (1393, 1395),
    (1920, 1088): (2431, 2431),
    (1296, 976): (955, 955),
    (1296, 736): (962, 962),
    (640, 480): (463, 463),
}

#For now we are assuming that the USB camera is exactly like the Pi Cam
usbcamera_focal_lengths = {
    (1920, 1440): (1393, 1395),
    (1920, 1088): (2431, 2431),
    (1296, 976): (955, 955),
    (1296, 736): (962, 962),
    (640, 480): (463, 463),
}

# Source: <https://elinux.org/Rpi_Camera_Module#Technical_Parameters_.28v.2_board.29>
FOCAL_LENGTH_MM = 4.0
SENSOR_WIDTH_MM = 3.674
SENSOR_HEIGHT_MM = 2.760

# Estimate focal lengths for resolutions we don't have a focal length for.
# These aren't particularly accurate; the estimate for 1920x1080 caused a
# length of 50 cm to be reported as 60 cm.
# We should proablly document to only use the resolutions that we actually have the focal lengths for
# <http://answers.opencv.org/question/17076/conversion-focal-distance-from-mm-to-pixels/?answer=17180#post-id-17180>
for res in picamera_focal_lengths:
    if picamera_focal_lengths[res] is None:
        # focal length in px = (focal length in mm / sensor width in mm) * image width in px
        focal_length_px_x = (FOCAL_LENGTH_MM / SENSOR_WIDTH_MM) * res[0]
        focal_length_px_y = (FOCAL_LENGTH_MM / SENSOR_HEIGHT_MM) * res[1]
        picamera_focal_lengths[res] = (focal_length_px_x, focal_length_px_y)

#Lets not bother doing this for USB camera's if we don't support it they can't use it

# Colours are in the format BGR
PURPLE = (255,0,215) #Purple
ORANGE = (0,128,255) #Orange
YELLOW = (0,255,255) #Yellow
GREEN = (0,255,0) #Green
RED = (0,0,255) #Red
BLUE = (255,0,0) #Blue
WHITE = (255, 255, 255) #White

#Image post processing
BOUNDING_BOX_THICKNESS = 2

MarkerInfo = namedtuple("MarkerInfo", "code marker_type offset size bounding_box_colour")
ImageCoord = namedtuple("ImageCoord", "x y")
WorldCoord = namedtuple("WorldCoord", "x y z")
PolarCoord = namedtuple("PolarCoord", "length rot_x rot_y")
Orientation = namedtuple("Orientation", "rot_x rot_y rot_z")
Point = namedtuple("Point", "image world polar")

MarkerBase = namedtuple("Marker", "info timestamp res vertices centre orientation")

"""
NOTE Key constants:
    MARKER_: Marker Data Types
    MARKER_TYPE_: Marker Types
    MODE_: Round Mode Types
"""
MARKER_TYPE, MARKER_OFFSET, MARKER_COUNT, MARKER_SIZE, MARKER_COLOUR = 'type', 'offset', 'count', 'size', 'colour' 
MARKER_TYPE_ARENA, MARKER_TYPE_TOKEN, MARKER_TYPE_BUCKET_SIDE, MARKER_TYPE_BUCKET_END = 'arena', 'token', 'bucket-side', 'bucket-end'
MODE_DEV, MODE_COMP = 'dev', 'comp'

<<<<<<< HEAD
def create_marker_lut(counts, zone):  # def create_marker_lut(offset, counts, zone):
    lut = {}
=======
"""
NOTE Data about each marker
    MARKER_TYPE: Name of marker type
    MARKER_OFFSET: Offset
    MARKER_COUNT: Number of markers of type that exist
    MARKER_SIZE: Real life size of marker
        # The numbers here (e.g. `0.25`) are in metres -- the 10/12 is a scaling factor
        # so that libkoki gets the size of the 10x10 black/white portion (not including
        # the white border), but so that humans can measure sizes including the border.
    MARKER_COLOUR: Bounding box colour
"""
marker_data = {
    MARKER_TYPE_ARENA: { 
        MARKER_TYPE: MARKER_TYPE_ARENA,
        MARKER_OFFSET: 0,
        MARKER_COUNT: {
            MODE_DEV: 24,
            MODE_COMP: 4
        },
        MARKER_SIZE: 0.25 * (10.0 / 12),
        MARKER_COLOUR: RED
    },
    MARKER_TYPE_TOKEN: {
        MARKER_TYPE: MARKER_TYPE_TOKEN,
        MARKER_OFFSET: 32,
        MARKER_COUNT: {
            MODE_DEV: 40,
            MODE_COMP: 0
        },
        MARKER_SIZE: 0.1 * (10.0 / 12),
        MARKER_COLOUR: YELLOW
    },
    MARKER_TYPE_BUCKET_SIDE: {
        MARKER_TYPE: MARKER_TYPE_BUCKET_SIDE,
        MARKER_OFFSET: 72,
        MARKER_COUNT: {
            MODE_DEV: 4,
            MODE_COMP: 0
        },
        MARKER_SIZE: 0.1 * (10.0 / 12),
        MARKER_COLOUR: ORANGE
    },
    MARKER_TYPE_BUCKET_END: {
        MARKER_TYPE: MARKER_TYPE_BUCKET_END,
        MARKER_OFFSET: 76,
        MARKER_COUNT: {
            MODE_DEV: 4,
            MODE_COMP: 2
        },
        MARKER_SIZE: 0.1 * (10.0 / 12),
        MARKER_COLOUR: GREEN
    }
}

>>>>>>> 78712a20

def create_marker_lut(mode):
    """
    Create a look up table based on the the arena mode
    """
    lut = {}
    print(marker_data)
    for name, marker in marker_data.iteritems():
        print(marker)
        for n in range(0, marker[MARKER_COUNT][mode]):
            code = marker[MARKER_OFFSET] + n
            m = MarkerInfo(code=code,
                           marker_type=marker[MARKER_TYPE],
                           offset=n,
                           size=marker[MARKER_SIZE],
                           bounding_box_colour=marker[MARKER_COLOUR])
            lut[code] = m

    return lut

'Generated look up tables'
marker_luts = {
    MODE_DEV: create_marker_lut(MODE_DEV),
    MODE_COMP: create_marker_lut(MODE_COMP)
}


class Marker(MarkerBase):
    # noinspection PyUnusedLocal,PyMissingConstructor
    def __init__(self, *a, **kwd):
        # Aliases
        self.dist = self.centre.polar.length
        self.rot_y = self.centre.polar.rot_y


class Timer(object):
    def __enter__(self):
        self.start = time.time()

    def __exit__(self, t, v, tb):
        self.time = time.time() - self.start
        return False
        

class PostProcessor(threading.Thread):
    def __init__(self,
                    owner,
                    bounding_box_enable=True,
                    bounding_box_thickness=2):

        super(PostProcessor, self).__init__()

        self.owner = owner
        self.bounding_box_enable = bounding_box_enable
        self.bounding_box_thickness = bounding_box_thickness

        self.start()

    def stop(self):
        self._stop_event.set()

    def stopped(self):
        return self._stop_event.is_set()

    def post_process(self):
        # This method runs in a separate thread
        while not self.terminated:
            # Get a buffer from the owner's outgoing queue
            try:
                frame, markers, bounding_box_enable = self.owner.frames_to_postprocess.get(timeout=1)
            except queue.Empty:
                print "Nothing in queue"
            else:
                if bounding_box_enable:
                    #Should this include the markers not found in the LUT?
                    for m in markers:
                        bounding_box_colour = m.info.bounding_box_colour
                        #get the image cords of the diganoally oposite vertecies
                        vertex1 = (int(m.vertices[0].image.x),
                                    int(m.vertices[0].image.y))
                        vertex3 = (int(m.vertices[2].image.x),
                                    int(m.vertices[2].image.y))
                        cv2.rectangle(frame,
                                        vertex1,
                                        vertex3,
                                        bounding_box_colour,
                                        self.bounding_box_thickness)
                #End if bounding_box_enable
                
                cv2.imwrite("/tmp/colimage.jpg", frame)


# noinspection PyShadowingNames
class Vision(object):
    def __init__(self, camera_device, lib=None, res=(1296, 736), queue_size=2):
        if lib is not None:
            self.koki = pykoki.PyKoki(lib)
        else:
            self.koki = pykoki.PyKoki()

        self._camera_device = camera_device

        if camera_device is not None:
            self.camera = self.koki.open_camera(self._camera_device)
        else:
            self.camera = picamera.PiCamera(resolution=res)
            
        # Construct a pool of image processors
        self.frames_to_postprocess = Queue.Queue(queue_size)
        self.processor = PostProcessor(self)

        if not isinstance(self.camera, picamera.PiCamera):
            # Lock for the use of the vision
            self.lock = threading.Lock()
            self.lock.acquire()
            self._res = None
            self._buffers = None
            self._streaming = False
            self._set_res(res)
            self._start_camera_stream()
            self.lock.release()

    def __del__(self):
        if not isinstance(self.camera, picamera.PiCamera):
            self._stop_camera_stream()

    def _set_res(self, res):
        """Set the resolution of the camera if different to what we were"""

        if isinstance(self.camera, picamera.PiCamera):
            if res == self.camera.resolution:
                # Resolution already the requested one
                return

            try:
                self.camera.resolution = res
            except Exception as e:
                raise ValueError("Setting camera resolution failed with {}".format(type(e)))

            actual = self.camera.resolution
            if res != actual:
                raise ValueError("Unsupported image resolution {0} (got: {1})".format(res, actual))
        else:
            if res == self._res:
                # Resolution already the requested one
                return

            was_streaming = self._streaming
            if was_streaming:
                self._stop_camera_stream()

            del self.camera
            self.camera = self.koki.open_camera(self._camera_device)
            self.camera.format = self.koki.v4l_create_YUYV_format(*res)

            fmt = self.camera.format.fmt
            width = fmt.pix.width
            height = fmt.pix.height
            actual = (width, height)
            
            if was_streaming:
                self._start_camera_stream() 

        if res != actual:
            raise ValueError("Unsupported image resolution {0} (got: {1})".format(res, actual))

        self._res = actual
        

    def _start_camera_stream(self):
        assert not isinstance(self.camera, picamera.PiCamera)
        self.camera.prepare_buffers(1)
        self.camera.start_stream()
        self._streaming = True

    def _stop_camera_stream(self):
        assert not isinstance(self.camera, picamera.PiCamera)
        self.camera.stop_stream()
        self._streaming = False

    @staticmethod
    def _width_from_code(lut, code):
        if code not in lut:
            # We really want to ignore these...
            print "WARNING: detected code: ", code, " not in marker LUT assuming marker size of 0.1m"
            return marker_data[MARKER_TYPE_ARENA][MARKER_SIZE]

        return lut[code].size

    def see(self,
            mode,
            arena,
            res=None,
            stats=False,
            save=True,
            fast_capture=True,
            zone=0,
            bounding_box_enable=True):

        #Robocon has one arena and an identical practice. We do not need to make things more complicated with two. 
<<<<<<< HEAD
        mode = "comp"                
        arena = "A"
=======
        mode = MODE_DEV          
	arena = "A"
>>>>>>> 78712a20

        if isinstance(self.camera, picamera.PiCamera):
            if res is not None and res not in picamera_focal_lengths:
                raise ValueError("Invalid resolution: {}".format(res))
        else:
            if res is not None and res not in usbcamera_focal_lengths:
                raise ValueError("Invalid resolution: {}".format(res))
            self.lock.acquire()
        
        if res is not None:
            self._set_res(res)

        acq_time = time.time()

        timer = Timer()
        times = {}

        with timer:
            if isinstance(self.camera, picamera.PiCamera):
                with picamera.array.PiRGBArray(self.camera) as stream:
                    self.camera.capture(stream, format="bgr", use_video_port=fast_capture)
                    colour_image = stream.array
                    image = cv2.cvtColor(colour_image, cv2.COLOR_BGR2GRAY)
            else:
                frame = self.camera.get_frame()

        times["cam"] = timer.time

        with timer:
            if isinstance(self.camera, picamera.PiCamera):
                if os.path.exists('/media/RobotUSB/collect_images.txt'):
                    filename = "/media/RobotUSB/" + str(int(acq_time)) + ".jpg"
                    cv2.imwrite(filename, image)
                # Create an IplImage header for the image.
                # (width, height), depth, num_channels
                ipl_image = cv2.cv.CreateImageHeader((image.shape[1], image.shape[0]), cv2.cv.IPL_DEPTH_8U, 1)
                # Put the actual image data in the IplImage.
                # The third argument is the row length ("step").
                # Note that pykoki will automatically free `ipl_image` after the markers are obtained from it.
                cv2.cv.SetData(ipl_image, image.tobytes(), image.dtype.itemsize * image.shape[1])
                # Make sure the image data is actually in the IplImage. Don't touch this line!
                ipl_image.tostring()
            else:
                ipl_image = self.koki.v4l_YUYV_frame_to_grayscale_image(frame, *self._res)
        times["manipulation"] = timer.time

        if not isinstance(self.camera, picamera.PiCamera):
            # Lock for the use of the vision
            self.lock = threading.Lock()

        if isinstance(self.camera, picamera.PiCamera):
            params = CameraParams(Point2Df(self.camera.resolution[0] / 2,
                                        self.camera.resolution[1] / 2),
                                Point2Df(*picamera_focal_lengths[self.camera.resolution]),
                                Point2Di(*self.camera.resolution))
        else:
            params = CameraParams(Point2Df(self._res[0] / 2,
                                           self._res[1] / 2),
                                  Point2Df(*usbcamera_focal_lengths[self._res]),
                                  Point2Di(*self._res))

        with timer:
            markers = self.koki.find_markers_fp(ipl_image,
                                                functools.partial(self._width_from_code, marker_luts[mode]),
                                                params)
        times["find_markers"] = timer.time

        robocon_markers = []

        usb_log = os.path.exists("/media/RobotUSB/log_markers.txt")

        if markers and usb_log:
            logfile = open("/media/RobotUSB/" + str(int(acq_time)) + ".txt", "w")

        for m in markers:
            if usb_log:
                # noinspection PyUnboundLocalVariable
                logfile.write("code: {}, distance: {}, rot_x: {}, rot_y: {}\n".format(
                    m.code, round(m.distance, 3), round(m.bearing.x, 3), round(m.bearing.y, 3)))
            if m.code not in marker_luts[mode][arena][zone]:
                # Ignore other sets of codes
                if usb_log:
                    logfile.write("(last marker not part of competition, ignoring)\n")
                continue

            info = marker_luts[mode][arena][zone][int(m.code)]

            vertices = []
            for v in m.vertices:
                #Append to the list
                vertices.append(Point(image=ImageCoord(x=v.image.x,
                                                       y=v.image.y),
                                      world=WorldCoord(x=v.world.x,
                                                       y=v.world.y,
                                                       z=v.world.z),
                                      # libkoki does not yet provide these coords
                                      polar=PolarCoord(0, 0, 0)))

            num_quarter_turns = int(m.rotation_offset / 90)
            num_quarter_turns %= 4

            vertices = vertices[num_quarter_turns:] + vertices[:num_quarter_turns]

            centre = Point(image=ImageCoord(x=m.centre.image.x,
                                            y=m.centre.image.y),
                           world=WorldCoord(x=m.centre.world.x,
                                            y=m.centre.world.y,
                                            z=m.centre.world.z),
                           polar=PolarCoord(length=m.distance,
                                            rot_x=m.bearing.x,
                                            rot_y=m.bearing.y))

            orientation = Orientation(rot_x=m.rotation.x,
                                      rot_y=m.rotation.y,
                                      rot_z=m.rotation.z)

            marker = Marker(info=info,
                            timestamp=acq_time,
                            res=res,
                            vertices=vertices,
                            centre=centre,
                            orientation=orientation)
            robocon_markers.append(marker)

        if save and colour_image is not None:
            self.frames_to_postprocess.put((colour_image,
                                            robocon_markers,
                                            bounding_box_enable))
        
        if markers and usb_log:
            logfile.close()

        if not isinstance(self.camera, picamera.PiCamera):
            self.koki.image_free(ipl_image)

        if stats:
            return robocon_markers, times

        return robocon_markers<|MERGE_RESOLUTION|>--- conflicted
+++ resolved
@@ -86,10 +86,6 @@
 MARKER_TYPE_ARENA, MARKER_TYPE_TOKEN, MARKER_TYPE_BUCKET_SIDE, MARKER_TYPE_BUCKET_END = 'arena', 'token', 'bucket-side', 'bucket-end'
 MODE_DEV, MODE_COMP = 'dev', 'comp'
 
-<<<<<<< HEAD
-def create_marker_lut(counts, zone):  # def create_marker_lut(offset, counts, zone):
-    lut = {}
-=======
 """
 NOTE Data about each marker
     MARKER_TYPE: Name of marker type
@@ -144,8 +140,6 @@
     }
 }
 
->>>>>>> 78712a20
-
 def create_marker_lut(mode):
     """
     Create a look up table based on the the arena mode
@@ -345,13 +339,8 @@
             bounding_box_enable=True):
 
         #Robocon has one arena and an identical practice. We do not need to make things more complicated with two. 
-<<<<<<< HEAD
         mode = "comp"                
         arena = "A"
-=======
-        mode = MODE_DEV          
-	arena = "A"
->>>>>>> 78712a20
 
         if isinstance(self.camera, picamera.PiCamera):
             if res is not None and res not in picamera_focal_lengths:
