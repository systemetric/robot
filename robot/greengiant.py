"""A set of constants and interfaces for controlling the green giant over I2C"""


def clamp(value, smallest, largest):
    """Return `value` if in bounds else returns the exceeded bound"""
    return max(smallest, min(value, largest))


def _decrement_pin_index(index):
    """Validate then decrement the pin index.

    The pins internally are numbered from zero but externally from 1
    """
    valid_indexes = (1, 2, 3, 4)
    if index not in valid_indexes:
        raise ValueError(f"GPIO pin index must be in {valid_indexes}"
                         + f" but instead got {index}")
    index -= 1

    return index


OUTPUT = "OUTPUT"
INPUT = "INPUT"
INPUT_ANALOG = "INPUT_ANALOG"
INPUT_PULLUP = "INPUT_PULLUP"

_GG_GPIO_MASKS = {
    OUTPUT: 0b00,
    INPUT: 0b01,
    INPUT_ANALOG: 0b10,
    INPUT_PULLUP: 0b11,
}


_GG_I2C_ADDR = 0x8

# PWM
#        H  L
# PWM 1: 1, 2
# PWM 2: 3, 4
# PWM 3: 5, 6
# PWM 4: 7, 8
_GG_PWM_START = 1

_GG_PWM_CENTER = 374
_GG_PWM_PERCENT_HALF_RANGE = 125
_GG_PWM_HALF_RANGE = 224
_GG_PWM_MIN = _GG_PWM_CENTER - _GG_PWM_HALF_RANGE
_GG_PWM_MAX = _GG_PWM_CENTER + _GG_PWM_HALF_RANGE

# Analog Read
#        H   L
# Pin 1:  9, 10
# Pin 2: 11, 12
# Pin 3: 13, 14
# Pin 4: 15, 16
_GG_ANALOG_START = 9

# Control (Mode Set)
# Pin 1: 17
# Pin 2: 18
# Pin 3: 19
# Pin 4: 20
_GG_CONTROL_START = 17

# Digital Read/Write
# Pin 1: 21
# Pin 2: 22
# Pin 3: 23
# Pin 4: 24
_GG_DIGITAL_START = 21

# Status
# 25
_GG_STATUS = 25

# Unsafe
# 26

# Enable 12V
# 27
_GG_ENABLE_12V = 27

# Battery_V
# H   L
# 28, 29
_GG_BATTERY_V_H = 28
_GG_BATTERY_V_L = 29

# Fixed Voltage Reference @ 4.096
_GG_FVR_H = 30
_GG_FVR_L = 31

# Version number (== 2)
_GG_VERSION = 32


def read_high_low_data(bus, high_addr, low_addr):
    """Fetches and combines data stored across two bytes"""
    high_value = bus.read_byte_data(_GG_I2C_ADDR, high_addr)
    low_value = bus.read_byte_data(_GG_I2C_ADDR, low_addr)

    return low_value + (high_value << 8)


class GreenGiantInternal():
    """Intertions for use with the user
    not intended to be part of the robot API"""

    def __init__(self, bus):
        self._bus = bus
        self.enabled_12v = False
        self.set_12v(self.enabled_12v)

    def set_12v(self, new_state):
        """Set the 12V and store the state on the Pi"""
        self._bus.write_byte_data(_GG_I2C_ADDR, _GG_ENABLE_12V, int(new_state))
        self.enabled_12v = new_state
        # Up to and including GreenGiant v3 there is no way of reading the sate of
        # the 12v rail. This is more than a software change because to be useful
        # we would have to monitor the output of the high side switch

    def set_status_led(self, on):
        self._bus.write_byte_data(_GG_I2C_ADDR, _GG_STATUS, int(on))

    def get_version(self):
        return self._bus.read_byte_data(_GG_I2C_ADDR, _GG_VERSION)

    def get_battery_voltage(self):
        """TODO where does this magic number come from"""
        return 804519.936 / read_high_low_data(self._bus, _GG_BATTERY_V_H, _GG_BATTERY_V_L)

    def get_fvr_reading(self):
        """Return the fixed voltage reading
        TODO where does this magic number come from
        """
        return 268173.312 / read_high_low_data(self._bus, _GG_FVR_H, _GG_FVR_L)


class GreenGiantGPIOPin():
    def __init__(self, pin_list, bus, index, adc_max):
        self._pin_list = pin_list
        self._bus = bus
        self._index = index
        self._mode = INPUT
        self._adc_max = adc_max
        self._digital_read_modes = (INPUT, INPUT_PULLUP, OUTPUT)
        self._analog_read_modes = (INPUT_ANALOG, INPUT_PULLUP)

    @property
    def mode(self):
        return self._mode

    @mode.setter
    def mode(self, mode):
        """Update the mode of all of the pins.
        Due to a bug in the GG software all of the pins modes need to be updated
        in order
        `_pin_list.update_mode` triggers all of the pins to be re-updated with
        the new settings
        """
        self._mode = mode
<<<<<<< HEAD
        mask = _GG_GPIO_MASKS[mode]
        self._bus.write_byte_data(
            _GG_I2C_ADDR, _GG_CONTROL_START + self._index, mask)
=======
        self._pin_list.update_modes()

    def update_mode(self):
        """Writes a mode update for this pin only to the I2C bus"""
        mask = _GG_GPIO_MASKS[self._mode]
        self._bus.write_byte_data(_GG_I2C_ADDR, _GG_CONTROL_START + self._index, mask)
>>>>>>> 81e0306c


    @property
    def digital(self):
        if self._mode not in self._digital_read_modes:
            raise IOError(f"Digital read attempted on pin {self._index} "
                          f"requiring pin_mode in {self._digital_read_modes} but "
                          f"instead pin_mode is {self._mode}")
        return bool(self._bus.read_byte_data(_GG_I2C_ADDR, _GG_DIGITAL_START + self._index))

    @digital.setter
    def digital(self, value):
        if self._mode is not OUTPUT:
            raise IOError(f"Digital write attempted on pin {self._index} "
                          f"requiring pin_mode {OUTPUT} but instead pin_mode is "
                          f"{self._mode}")

        self._bus.write_byte_data(
            _GG_I2C_ADDR, _GG_DIGITAL_START + self._index, int(value))

    @property
    def analog(self):
        """Reads an analog value from the ADC and converts it to a voltage"""
        if self._mode not in self._analog_read_modes:
            raise IOError(f"Analog read attempted on pin {self._index} "
                          f"requiring pin_mode in {self._analog_read_modes} "
                          f"but instead pin_mode is {self._mode}")

        # We have a 10 bit ADC this is the maximum value we could read from it
        raw_adc_max = 0xFFC0

        analog_addr = _GG_ANALOG_START + (self._index * 2)
        raw_adc_value = read_high_low_data(
            self._bus, analog_addr, analog_addr + 1)

        return (raw_adc_value / raw_adc_max) * self._adc_max

    def __bool__(self):
        """Return a bool if in a digital mode or a float if in an analogue"""
        if self._mode in self._digital_read_modes:
            return self.digital

        raise ValueError(f"Tried to evaluate GPIO {self._index} as a True/False "
                         f"but current mode:{self._mode} is not in {self._digital_read_modes}")


class GreenGiantGPIOPinList():
    """A list of pins indexed from 1"""

    def __init__(self, bus, adc_max):
        self._list = [GreenGiantGPIOPin(self, bus, i, adc_max)
                      for i in range(4)]
        self.update_modes()  # Make sure the state of the GG matches the state
                             # which we have assumed (INPUT) when creating
                             # GreenGiantGPIOPin's

    def __getitem__(self, index):
        return self._list[_decrement_pin_index(index)]

    def __setitem__(self, index, value):
        internal_index = _decrement_pin_index(index)
        self._list[internal_index] = value

    def update_modes(self):
        """All of the modes must be updated in order due to a bug in the GG
        This function provides a function aware of the state of all of the pins
        which can update them on the GG.
        """
        for pin in self._list:
            pin.update_mode()


class GreenGiantPWM():
    """An object implementing a descriptor protocol to control the servos"""

    def __init__(self, bus):
        self._bus = bus

    def __getitem__(self, index):
        index = _decrement_pin_index(index)

        command = _GG_PWM_START + (index * 2)

        high = self._bus.read_byte_data(_GG_I2C_ADDR, command)
        low = self._bus.read_byte_data(_GG_I2C_ADDR, command + 1)
        value = low + (high << 8)

        return (value - _GG_PWM_CENTER) * 100 / _GG_PWM_PERCENT_HALF_RANGE

    def __setitem__(self, index, percent):
        index = _decrement_pin_index(index)
        command = _GG_PWM_START + (index * 2)

        value = _GG_PWM_CENTER + (percent / 100 * _GG_PWM_PERCENT_HALF_RANGE)
        value = clamp(value, _GG_PWM_MIN, _GG_PWM_MAX)
        value = int(value)

        low = value & 0xFF
        high = value >> 8

        self._bus.write_byte_data(_GG_I2C_ADDR, command, high)
        self._bus.write_byte_data(_GG_I2C_ADDR, command + 1, low)

    def off(self):
        for i in range(4):
            self.__setitem__(i + 1, 0)<|MERGE_RESOLUTION|>--- conflicted
+++ resolved
@@ -161,18 +161,14 @@
         the new settings
         """
         self._mode = mode
-<<<<<<< HEAD
-        mask = _GG_GPIO_MASKS[mode]
-        self._bus.write_byte_data(
-            _GG_I2C_ADDR, _GG_CONTROL_START + self._index, mask)
-=======
         self._pin_list.update_modes()
 
     def update_mode(self):
-        """Writes a mode update for this pin only to the I2C bus"""
+        """Writes a mode update for this pin only to the I2C bus
+        This is to work around a bug in the GG.
+        """
         mask = _GG_GPIO_MASKS[self._mode]
         self._bus.write_byte_data(_GG_I2C_ADDR, _GG_CONTROL_START + self._index, mask)
->>>>>>> 81e0306c
 
 
     @property
