#!/usr/bin/python3
"""The robot module, provides an python interface to the RoboCon hardware and
April tags a marker recognition system. Also performs convince functions for use
by shepherd"""

import importlib

has_picamera = importlib.find_loader("picamera") is not None

if not has_picamera:
    import sys
    import fake_rpi

    sys.modules["RPi"] = fake_rpi.RPi
    sys.modules["RPi.GPIO"] = fake_rpi.RPi.GPIO
    sys.modules["picamera"] = fake_rpi.picamera
    sys.modules["smbus2"] = fake_rpi.smbus

import sys

# This log import configures our logging for us, but we don't want to
# provide it as part of this package.
import robot.log

from robot.wrapper import Robot, NoCameraPresent
<<<<<<< HEAD
from robot.greengiant import OUTPUT, INPUT, INPUT_ANALOG, INPUT_PULLUP, PWM_SERVO
=======
from robot.greengiant import OUTPUT, INPUT, INPUT_ANALOG, INPUT_PULLUP, PWM_SERVO, ULTRASONIC
>>>>>>> ca590dc5
from robot.vision import RoboConUSBCamera
from robot.marker_setup import (
    MARKER,
    BASE_MARKER,
    ARENA_MARKER,
    POTATO_MARKER,
    MARKER_TYPE,
    TEAM
)

MINIUM_VERSION = (3, 6)
if sys.version_info <= MINIUM_VERSION:
    raise ImportError(
        "Expected python {} but instead got {}".format(MINIUM_VERSION, sys.version_info)
    )
    
__all__ = [
    "Robot",
    "NoCameraPresent",
    "OUTPUT",
    "INPUT",
    "INPUT_ANALOG",
    "INPUT_PULLUP",
    "PWM_SERVO",
<<<<<<< HEAD
=======
    "ULTRASONIC",
    
>>>>>>> ca590dc5
    "MARKER",
    "BASE_MARKER",
    "ARENA_MARKER",
    "POTATO_MARKER",
    "MARKER_TYPE",
    "TEAM",
    "RoboConUSBCamera"]<|MERGE_RESOLUTION|>--- conflicted
+++ resolved
@@ -23,11 +23,7 @@
 import robot.log
 
 from robot.wrapper import Robot, NoCameraPresent
-<<<<<<< HEAD
-from robot.greengiant import OUTPUT, INPUT, INPUT_ANALOG, INPUT_PULLUP, PWM_SERVO
-=======
 from robot.greengiant import OUTPUT, INPUT, INPUT_ANALOG, INPUT_PULLUP, PWM_SERVO, ULTRASONIC
->>>>>>> ca590dc5
 from robot.vision import RoboConUSBCamera
 from robot.marker_setup import (
     MARKER,
@@ -52,11 +48,7 @@
     "INPUT_ANALOG",
     "INPUT_PULLUP",
     "PWM_SERVO",
-<<<<<<< HEAD
-=======
-    "ULTRASONIC",
-    
->>>>>>> ca590dc5
+    "ULTRASONIC"
     "MARKER",
     "BASE_MARKER",
     "ARENA_MARKER",
