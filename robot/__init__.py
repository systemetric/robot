--- conflicted
+++ resolved
@@ -48,13 +48,8 @@
     "INPUT_ANALOG",
     "INPUT_PULLUP",
     "PWM_SERVO",
-<<<<<<< HEAD
     "TIMER",
     "UltrasonicSensor",
-    
-=======
-    "ULTRASONIC"
->>>>>>> f65a95ff
     "MARKER",
     "BASE_MARKER",
     "ARENA_MARKER",
